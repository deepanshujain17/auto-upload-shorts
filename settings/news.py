from pydantic import BaseModel, Field
from .config import get_env_var

class NewsSettings(BaseModel):
    api_key: str = Field(default=get_env_var("GNEWS_API_KEY"))
    categories: list[str] = ["general", "sports", "world", "nation", "business",
<<<<<<< HEAD
                             "technology", "entertainment", "science", "health"]
=======
                            "technology", "entertainment", "science", "health"]
>>>>>>> 1708855a
    category_bgm: dict = {"default": "bgm_find"}
    category_bg_image: dict = {"default": "bg_image"}
    language: str = "en"
    _country: str = "in"
    minutes_ago: int = 1440
    in_field: str = "title,description"
    max_articles: int = 1
    sort_by: str = "publishedAt"
    search_endpoint: str = "https://gnews.io/api/v4/search"
    top_headlines_endpoint: str = "https://gnews.io/api/v4/top-headlines"

    @property
    def country(self) -> str:
        return self._country

    @country.setter
    def country(self, value: str) -> None:
        if not isinstance(value, str) or len(value) != 2:
            raise ValueError("Country must be a 2-letter code")
        self._country = value.lower()

# Create a global instance
news_settings = NewsSettings()<|MERGE_RESOLUTION|>--- conflicted
+++ resolved
@@ -4,11 +4,7 @@
 class NewsSettings(BaseModel):
     api_key: str = Field(default=get_env_var("GNEWS_API_KEY"))
     categories: list[str] = ["general", "sports", "world", "nation", "business",
-<<<<<<< HEAD
-                             "technology", "entertainment", "science", "health"]
-=======
                             "technology", "entertainment", "science", "health"]
->>>>>>> 1708855a
     category_bgm: dict = {"default": "bgm_find"}
     category_bg_image: dict = {"default": "bg_image"}
     language: str = "en"
